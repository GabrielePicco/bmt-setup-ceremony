# BMT trusted setup ceremony

### For Contributors

1. Receive `contribution_urls.json` from coordinator
2. Run:

```bash
cd contributor
./contribute.sh contribution_urls.json
```

3. When you're done, delete the files and wipe RAM — eg by shutting down machine and disconnecting from power.

#### Verify your contribution (recommended)

Steps:

```bash
git clone https://github.com/lightprotocol/bmt-setup-ceremony
cd bmt-setup-ceremony

# One command:
# This builds the verifier (if needed) and verifies your latest contribution using saved offline inputs
make_verifier() { test -x semaphore-mtb-setup/semaphore-mtb-setup || (cd semaphore-mtb-setup && go build -o semaphore-mtb-setup .); }
make_verifier && contributor/verify_local.sh

# Optional: compare per-circuit hashes against a published attestation file
# Example: if the coordinator published 0003_swen_hashes.txt
# contributor/verify_local.sh "" "" path/to/0003_swen_hashes.txt

# Compare your local hashes.txt with what the coordinator publishes
HASH_FILE=contributor/ceremony_contribution_*/output/contribution_hashes.txt
echo "Your SHA256: $(shasum -a 256 $HASH_FILE | awk '{print $1}')"
echo "Coordinator's SHA256: <paste here>"
```

If your presigned read-access URLs have expired, reach out via DM or on Discord.

**Publish your attestation (strongly recommended):**

```bash
# The contributor script saves your hashes to this file
HASH_FILE=contributor/ceremony_contribution_*/output/contribution_hashes.txt

# Option 1 (Recommended): Open a PR to this repo
mkdir -p attestations/<your_contribution_id>
cp $HASH_FILE attestations/<your_contribution_id>/
git add attestations/<your_contribution_id>/
git commit -m "Add attestation for <your_contribution_id>"
# Open PR to https://github.com/lightprotocol/bmt-setup-ceremony

# Option 2: Create a GitHub Gist and share the link

# Option 3: Publish the SHA256 hash publicly
shasum -a 256 $HASH_FILE
```

<<<<<<< HEAD
=======
### Verify the entire ceremony chain

Anyone can verify all contributions in the ceremony:

```bash
git clone https://github.com/lightprotocol/bmt-setup-ceremony
cd bmt-setup-ceremony

# Verify all contributions (downloads from GCS, requires read access)
./verify_chain.sh

# Or verify up to a specific contribution
./verify_chain.sh light-protocol-proving-keys 0003_swen
```

This script:

>>>>>>> 78030186
### For Coordinators

#### 1. Initial Setup

```bash
cd coordinator

# Set up service account for URL signing
./create_key.sh <bucket-name>

# Initialize ceremony (generates R1CS and initial contribution)
./init.sh
```

#### 2. Upload Initial Contribution

```bash
# Upload to Google Cloud Storage
./upload.sh
# Verify upload
gsutil ls gs://<bucket>/ceremony/contributions/0000_initial/ | head -5
```

#### 3. Manage Contributors

For each contributor in sequence:

```bash
# Generate presigned URLs for contributor (all versions)
./generate_urls.sh <bucket> alice 0000_initial all
# → Creates 0001_alice_urls.json

# Send JSON file to Alice securely
# Wait for Alice to complete contribution

# Verify the contribution
./verify.sh 0001_alice

# If verification passes, continue to next contributor
# Generate presigned URLs for next contributor (all versions)
./generate_urls.sh <bucket> bob 0001_alice all
# → Creates 0002_bob_urls.json
```

#### 4. Complete Ceremony

After the final contribution:

```bash
# Extract proving and verification keys and build .key files
# Usage:
#   ./finalize.sh [contribution_id] [version]
# Example:
#   ./finalize.sh 0003_swen v2
./finalize.sh XXXX_final_contributor

# Keys will be in ../proving-keys/
# Option to upload to GCS when prompted
```

#### 5. Publish Results

- Share final keys publicly
- Publish all contributions for transparency
- Create attestation document with contributor list

#### Coordinator Workflow

```
init.sh → upload → generate_urls.sh → [wait] → verify.sh → repeat → finalize.sh
```

## Files

```
coordinator/
├── init.sh           # Initialize ceremony from R1CS
├── generate_urls.sh  # Create presigned URLs for contributor
├── verify.sh         # Verify contributions
└── finalize.sh       # Extract pk/vk and build .key files

contributor/
└── contribute.sh     # Run contribution with URLs file
```

## Circuits

- **101 total circuits**

  - V1: 30 circuits (tree height 26)
  - V2: 68 circuits (tree heights 32/40)
    - 16 combined (inclusion 1-4, non-inclusion 1-4)
    - 20 inclusion (accounts 1-20)
    - 32 non-inclusion (accounts 1-32)
  - Batch: 3 circuits (batch operations)

- **PTAU sizes**
  - PTAU 19 for V1/V2 circuits
  - PTAU 24 for batch circuits

## Dependencies

**Coordinator:**

- `light-protocol/prover/server` (Go project) to build .key files
- `go` toolchain (for running light-prover import-setup)
- `gsutil` (Google Cloud SDK) for GCS operations (keep keys safe; never commit them)
- `jq` (required when using generate_urls.sh with VERSION=all)

**Contributor:**

- `jq` (auto-installed if missing)
- `go` (to build semaphore-mtb-setup)<|MERGE_RESOLUTION|>--- conflicted
+++ resolved
@@ -56,26 +56,6 @@
 shasum -a 256 $HASH_FILE
 ```
 
-<<<<<<< HEAD
-=======
-### Verify the entire ceremony chain
-
-Anyone can verify all contributions in the ceremony:
-
-```bash
-git clone https://github.com/lightprotocol/bmt-setup-ceremony
-cd bmt-setup-ceremony
-
-# Verify all contributions (downloads from GCS, requires read access)
-./verify_chain.sh
-
-# Or verify up to a specific contribution
-./verify_chain.sh light-protocol-proving-keys 0003_swen
-```
-
-This script:
-
->>>>>>> 78030186
 ### For Coordinators
 
 #### 1. Initial Setup
